/*
Copyright 2015, 2016 OpenMarket Ltd
Copyright 2017 New Vector Ltd
Copyright 2019, 2020 The Matrix.org Foundation C.I.C.

Licensed under the Apache License, Version 2.0 (the "License");
you may not use this file except in compliance with the License.
You may obtain a copy of the License at

    http://www.apache.org/licenses/LICENSE-2.0

Unless required by applicable law or agreed to in writing, software
distributed under the License is distributed on an "AS IS" BASIS,
WITHOUT WARRANTIES OR CONDITIONS OF ANY KIND, either express or implied.
See the License for the specific language governing permissions and
limitations under the License.
*/

/**
 * This is an internal module. See {@link createNewMatrixCall} for the public API.
 * @module webrtc/call
 */

import { logger } from '../logger';
import { EventEmitter } from 'events';
import * as utils from '../utils';
import { MatrixEvent } from '../models/event';
import { EventType } from '../@types/event';
import { RoomMember } from '../models/room-member';
import { randomString } from '../randomstring';
import {
    MCallReplacesEvent,
    MCallAnswer,
    MCallInviteNegotiate,
    CallCapabilities,
    SDPStreamMetadataPurpose,
    SDPStreamMetadata,
    SDPStreamMetadataKey,
    MCallSDPStreamMetadataChanged,
    MCallSelectAnswer,
    MCAllAssertedIdentity,
    MCallCandidates,
    MCallBase,
    MCallHangupReject,
} from './callEventTypes';
import { CallFeed } from './callFeed';
import { MatrixClient } from "../client";
import { ISendEventResponse } from "../@types/requests";

// events: hangup, error(err), replaced(call), state(state, oldState)

/**
 * Fires whenever an error occurs when call.js encounters an issue with setting up the call.
 * <p>
 * The error given will have a code equal to either `MatrixCall.ERR_LOCAL_OFFER_FAILED` or
 * `MatrixCall.ERR_NO_USER_MEDIA`. `ERR_LOCAL_OFFER_FAILED` is emitted when the local client
 * fails to create an offer. `ERR_NO_USER_MEDIA` is emitted when the user has denied access
 * to their audio/video hardware.
 *
 * @event module:webrtc/call~MatrixCall#"error"
 * @param {Error} err The error raised by MatrixCall.
 * @example
 * matrixCall.on("error", function(err){
 *   console.error(err.code, err);
 * });
 */

interface CallOpts {
    roomId?: string;
    invitee?: string;
    client?: any; // Fix when client is TSified
    forceTURN?: boolean;
    turnServers?: Array<TurnServer>;
    opponentDeviceId?: string;
    groupCallId?: string;
}

interface TurnServer {
    urls: Array<string>;
    username?: string;
    password?: string;
    ttl?: number;
}

interface AssertedIdentity {
    id: string;
    displayName: string;
}

export enum CallState {
    Fledgling = 'fledgling',
    InviteSent = 'invite_sent',
    WaitLocalMedia = 'wait_local_media',
    CreateOffer = 'create_offer',
    CreateAnswer = 'create_answer',
    Connecting = 'connecting',
    Connected = 'connected',
    Ringing = 'ringing',
    Ended = 'ended',
}

export enum CallType {
    Voice = 'voice',
    Video = 'video',
}

export enum CallDirection {
    Inbound = 'inbound',
    Outbound = 'outbound',
}

export enum CallParty {
    Local = 'local',
    Remote = 'remote',
}

export enum CallEvent {
    Hangup = 'hangup',
    State = 'state',
    Error = 'error',
    Replaced = 'replaced',

    // The value of isLocalOnHold() has changed
    LocalHoldUnhold = 'local_hold_unhold',
    // The value of isRemoteOnHold() has changed
    RemoteHoldUnhold = 'remote_hold_unhold',
    // backwards compat alias for LocalHoldUnhold: remove in a major version bump
    HoldUnhold = 'hold_unhold',
    // Feeds have changed
    FeedsChanged = 'feeds_changed',

    AssertedIdentityChanged = 'asserted_identity_changed',

    LengthChanged = 'length_changed',

    DataChannel = 'datachannel',
}

export enum CallErrorCode {
    /** The user chose to end the call */
    UserHangup = 'user_hangup',

    /** An error code when the local client failed to create an offer. */
    LocalOfferFailed = 'local_offer_failed',
    /**
     * An error code when there is no local mic/camera to use. This may be because
     * the hardware isn't plugged in, or the user has explicitly denied access.
     */
    NoUserMedia = 'no_user_media',

    /**
     * Error code used when a call event failed to send
     * because unknown devices were present in the room
     */
    UnknownDevices = 'unknown_devices',

    /**
     * Error code used when we fail to send the invite
     * for some reason other than there being unknown devices
     */
    SendInvite = 'send_invite',

    /**
     * An answer could not be created
     */
    CreateAnswer = 'create_answer',

    /**
     * Error code used when we fail to send the answer
     * for some reason other than there being unknown devices
     */
    SendAnswer = 'send_answer',

    /**
     * The session description from the other side could not be set
     */
    SetRemoteDescription = 'set_remote_description',

    /**
     * The session description from this side could not be set
     */
    SetLocalDescription = 'set_local_description',

    /**
     * A different device answered the call
     */
    AnsweredElsewhere = 'answered_elsewhere',

    /**
     * No media connection could be established to the other party
     */
    IceFailed = 'ice_failed',

    /**
     * The invite timed out whilst waiting for an answer
     */
    InviteTimeout = 'invite_timeout',

    /**
     * The call was replaced by another call
     */
    Replaced = 'replaced',

    /**
     * Signalling for the call could not be sent (other than the initial invite)
     */
    SignallingFailed = 'signalling_timeout',

    /**
     * The remote party is busy
     */
    UserBusy = 'user_busy',

    /**
     * We transferred the call off to somewhere else
     */
    Transfered = 'transferred',
}

/**
 * The version field that we set in m.call.* events
 */
const VOIP_PROTO_VERSION = 1;

/** The fallback ICE server to use for STUN or TURN protocols. */
const FALLBACK_ICE_SERVER = 'stun:turn.matrix.org';

/** The length of time a call can be ringing for. */
const CALL_TIMEOUT_MS = 60000;

const isSafari = /^((?!chrome|android).)*safari/i.test(navigator.userAgent);

export class CallError extends Error {
    code: string;

    constructor(code: CallErrorCode, msg: string, err: Error) {
        // Still don't think there's any way to have proper nested errors
        super(msg + ": " + err);

        this.code = code;
    }
}

export function genCallID(): string {
    return Date.now().toString() + randomString(16);
}

/**
 * Construct a new Matrix Call.
 * @constructor
 * @param {Object} opts Config options.
 * @param {string} opts.roomId The room ID for this call.
 * @param {Object} opts.webRtc The WebRTC globals from the browser.
 * @param {boolean} opts.forceTURN whether relay through TURN should be forced.
 * @param {Object} opts.URL The URL global.
 * @param {Array<Object>} opts.turnServers Optional. A list of TURN servers.
 * @param {MatrixClient} opts.client The Matrix Client instance to send events to.
 */
export class MatrixCall extends EventEmitter {
    public roomId: string;
    public callId: string;
    public invitee?: string;
    public state = CallState.Fledgling;
    public hangupParty: CallParty;
    public hangupReason: string;
    public direction: CallDirection;
    public ourPartyId: string;

    private client: MatrixClient;
    private forceTURN: boolean;
    private turnServers: Array<TurnServer>;
    // A queue for candidates waiting to go out.
    // We try to amalgamate candidates into a single candidate message where
    // possible
    private candidateSendQueue: Array<RTCIceCandidate> = [];
    private candidateSendTries = 0;
    private sentEndOfCandidates = false;
    private peerConn: RTCPeerConnection;
    private feeds: Array<CallFeed> = [];
    private usermediaSenders: Array<RTCRtpSender> = [];
    private screensharingSenders: Array<RTCRtpSender> = [];
    private inviteOrAnswerSent = false;
    private waitForLocalAVStream: boolean;
    private successor: MatrixCall;
    private opponentMember: RoomMember;
    private opponentVersion: number | string;
    // The party ID of the other side: undefined if we haven't chosen a partner
    // yet, null if we have but they didn't send a party ID.
    private opponentPartyId: string;
    private opponentCaps: CallCapabilities;
    private inviteTimeout: number;
    private iceDisconnectedTimeout: number;

    // The logic of when & if a call is on hold is nontrivial and explained in is*OnHold
    // This flag represents whether we want the other party to be on hold
    private remoteOnHold = false;

    // the stats for the call at the point it ended. We can't get these after we
    // tear the call down, so we just grab a snapshot before we stop the call.
    // The typescript definitions have this type as 'any' :(
    private callStatsAtEnd: any[];

    // Perfect negotiation state: https://www.w3.org/TR/webrtc/#perfect-negotiation-example
    private makingOffer = false;
    private ignoreOffer: boolean;

    // If candidates arrive before we've picked an opponent (which, in particular,
    // will happen if the opponent sends candidates eagerly before the user answers
    // the call) we buffer them up here so we can then add the ones from the party we pick
    private remoteCandidateBuffer = new Map<string, RTCIceCandidate[]>();

    private remoteAssertedIdentity: AssertedIdentity;

    private remoteSDPStreamMetadata: SDPStreamMetadata;

    private callLengthInterval: number;
    private callLength = 0;

    private opponentDeviceId: string;
    public groupCallId: string;

    constructor(opts: CallOpts) {
        super();
        this.roomId = opts.roomId;
        this.invitee = opts.invitee;
        this.client = opts.client;
        this.forceTURN = opts.forceTURN;
        this.ourPartyId = this.client.deviceId;
        this.opponentDeviceId = opts.opponentDeviceId;
        this.groupCallId = opts.groupCallId;
        // Array of Objects with urls, username, credential keys
        this.turnServers = opts.turnServers || [];
        if (this.turnServers.length === 0 && this.client.isFallbackICEServerAllowed()) {
            this.turnServers.push({
                urls: [FALLBACK_ICE_SERVER],
            });
        }
        for (const server of this.turnServers) {
            utils.checkObjectHasKeys(server, ["urls"]);
        }
        this.callId = genCallID();
    }

    /**
     * Place a voice call to this room.
     * @throws If you have not specified a listener for 'error' events.
     */
    public async placeVoiceCall(): Promise<void> {
        await this.placeCall(true, false);
    }

    /**
     * Place a video call to this room.
     * @throws If you have not specified a listener for 'error' events.
     */
    public async placeVideoCall(): Promise<void> {
        await this.placeCall(true, true);
    }

    /**
     * Create a datachannel using this call's peer connection.
     * @param label A human readable label for this datachannel
     * @param options An object providing configuration options for the data channel.
     */
    public createDataChannel(label: string, options: RTCDataChannelInit) {
        const dataChannel = this.peerConn.createDataChannel(label, options);
        this.emit(CallEvent.DataChannel, dataChannel);
        logger.debug("created data channel");
        return dataChannel;
    }

    public getOpponentMember(): RoomMember {
        return this.opponentMember;
    }

    public opponentCanBeTransferred(): boolean {
        return Boolean(this.opponentCaps && this.opponentCaps["m.call.transferee"]);
    }

    public opponentSupportsDTMF(): boolean {
        return Boolean(this.opponentCaps && this.opponentCaps["m.call.dtmf"]);
    }

    public getRemoteAssertedIdentity(): AssertedIdentity {
        return this.remoteAssertedIdentity;
    }

    public get type(): CallType {
        return (this.hasLocalUserMediaVideoTrack || this.hasRemoteUserMediaVideoTrack)
            ? CallType.Video
            : CallType.Voice;
    }

    public get hasLocalUserMediaVideoTrack(): boolean {
        return this.localUsermediaStream?.getVideoTracks().length > 0;
    }

    public get hasRemoteUserMediaVideoTrack(): boolean {
        return this.getRemoteFeeds().some((feed) => {
            return (
                feed.purpose === SDPStreamMetadataPurpose.Usermedia &&
                feed.stream.getVideoTracks().length > 0
            );
        });
    }

    public get hasLocalUserMediaAudioTrack(): boolean {
        return this.localUsermediaStream?.getAudioTracks().length > 0;
    }

    public get hasRemoteUserMediaAudioTrack(): boolean {
        return this.getRemoteFeeds().some((feed) => {
            return (
                feed.purpose === SDPStreamMetadataPurpose.Usermedia &&
                feed.stream.getAudioTracks().length > 0
            );
        });
    }

    public get localUsermediaFeed(): CallFeed {
        return this.getLocalFeeds().find((feed) => feed.purpose === SDPStreamMetadataPurpose.Usermedia);
    }

    public get localScreensharingFeed(): CallFeed {
        return this.getLocalFeeds().find((feed) => feed.purpose === SDPStreamMetadataPurpose.Screenshare);
    }

    public get localUsermediaStream(): MediaStream {
        return this.localUsermediaFeed?.stream;
    }

    public get localScreensharingStream(): MediaStream {
        return this.localScreensharingFeed?.stream;
    }

    public get remoteUsermediaFeed(): CallFeed {
        return this.getRemoteFeeds().find((feed) => feed.purpose === SDPStreamMetadataPurpose.Usermedia);
    }

    public get remoteScreensharingFeed(): CallFeed {
        return this.getRemoteFeeds().find((feed) => feed.purpose === SDPStreamMetadataPurpose.Screenshare);
    }

    public get remoteUsermediaStream(): MediaStream {
        return this.remoteUsermediaFeed?.stream;
    }

    public get remoteScreensharingStream(): MediaStream {
        return this.remoteScreensharingFeed?.stream;
    }

    private getFeedByStreamId(streamId: string): CallFeed {
        return this.getFeeds().find((feed) => feed.stream.id === streamId);
    }

    /**
     * Returns an array of all CallFeeds
     * @returns {Array<CallFeed>} CallFeeds
     */
    public getFeeds(): Array<CallFeed> {
        return this.feeds;
    }

    /**
     * Returns an array of all local CallFeeds
     * @returns {Array<CallFeed>} local CallFeeds
     */
    public getLocalFeeds(): Array<CallFeed> {
        return this.feeds.filter((feed) => feed.isLocal());
    }

    /**
     * Returns an array of all remote CallFeeds
     * @returns {Array<CallFeed>} remote CallFeeds
     */
    public getRemoteFeeds(): Array<CallFeed> {
        return this.feeds.filter((feed) => !feed.isLocal());
    }

    /**
     * Generates and returns localSDPStreamMetadata
     * @returns {SDPStreamMetadata} localSDPStreamMetadata
     */
    private getLocalSDPStreamMetadata(updateStreamIds = false): SDPStreamMetadata {
        const metadata: SDPStreamMetadata = {};
        for (const localFeed of this.getLocalFeeds()) {
            if (updateStreamIds) {
                localFeed.sdpMetadataStreamId = localFeed.stream.id;
            }

            metadata[localFeed.sdpMetadataStreamId] = {
                purpose: localFeed.purpose,
                audio_muted: localFeed.isAudioMuted(),
                video_muted: localFeed.isVideoMuted(),
            };
        }
        logger.debug("Got local SDPStreamMetadata", metadata);
        return metadata;
    }

    /**
     * Returns true if there are no incoming feeds,
     * otherwise returns false
     * @returns {boolean} no incoming feeds
     */
    public noIncomingFeeds(): boolean {
        return !this.feeds.some((feed) => !feed.isLocal());
    }

    private pushRemoteFeed(stream: MediaStream): void {
        // Fallback to old behavior if the other side doesn't support SDPStreamMetadata
        if (!this.opponentSupportsSDPStreamMetadata()) {
            this.pushRemoteFeedWithoutMetadata(stream);
            return;
        }

        const userId = this.getOpponentMember().userId;
        const purpose = this.remoteSDPStreamMetadata[stream.id].purpose;
        const audioMuted = this.remoteSDPStreamMetadata[stream.id].audio_muted;
        const videoMuted = this.remoteSDPStreamMetadata[stream.id].video_muted;

        if (!purpose) {
            logger.warn(`Ignoring stream with id ${stream.id} because we didn't get any metadata about it`);
            return;
        }

        // Try to find a feed with the same purpose as the new stream,
        // if we find it replace the old stream with the new one
        const existingFeed = this.getRemoteFeeds().find((feed) => feed.purpose === purpose);
        if (existingFeed) {
            existingFeed.setNewStream(stream);
        } else {
            this.feeds.push(new CallFeed({
                client: this.client,
                roomId: this.roomId,
                userId,
                stream,
                purpose,
                audioMuted,
                videoMuted,
            }));
            this.emit(CallEvent.FeedsChanged, this.feeds);
        }

        logger.info(`Pushed remote stream (id="${stream.id}", active="${stream.active}", purpose=${purpose})`);
    }

    /**
     * This method is used ONLY if the other client doesn't support sending SDPStreamMetadata
     */
    private pushRemoteFeedWithoutMetadata(stream: MediaStream): void {
        const userId = this.getOpponentMember().userId;
        // We can guess the purpose here since the other client can only send one stream
        const purpose = SDPStreamMetadataPurpose.Usermedia;
        const oldRemoteStream = this.feeds.find((feed) => !feed.isLocal())?.stream;

        // Note that we check by ID and always set the remote stream: Chrome appears
        // to make new stream objects when transceiver directionality is changed and the 'active'
        // status of streams change - Dave
        // If we already have a stream, check this stream has the same id
        if (oldRemoteStream && stream.id !== oldRemoteStream.id) {
            logger.warn(`Ignoring new stream ID ${stream.id}: we already have stream ID ${oldRemoteStream.id}`);
            return;
        }

        // Try to find a feed with the same stream id as the new stream,
        // if we find it replace the old stream with the new one
        const feed = this.getFeedByStreamId(stream.id);
        if (feed) {
            feed.setNewStream(stream);
        } else {
            this.feeds.push(new CallFeed({
                client: this.client,
                roomId: this.roomId,
                audioMuted: false,
                videoMuted: false,
                userId,
                stream,
                purpose,
            }));
            this.emit(CallEvent.FeedsChanged, this.feeds);
        }

        logger.info(`Pushed remote stream (id="${stream.id}", active="${stream.active}")`);
    }

    private pushNewLocalFeed(stream: MediaStream, purpose: SDPStreamMetadataPurpose, addToPeerConnection = true): void {
        const userId = this.client.getUserId();

        // TODO: Find out what is going on here
        // why do we enable audio (and only audio) tracks here? -- matthew
        setTracksEnabled(stream.getAudioTracks(), true);

        // We try to replace an existing feed if there already is one with the same purpose
        const existingFeed = this.getLocalFeeds().find((feed) => feed.purpose === purpose);
        if (existingFeed) {
            existingFeed.setNewStream(stream);
        } else {
            this.pushLocalFeed(
                new CallFeed({
                    client: this.client,
                    roomId: this.roomId,
                    audioMuted: stream.getAudioTracks().length === 0,
                    videoMuted: stream.getVideoTracks().length === 0,
                    userId,
                    stream,
                    purpose,
                }),
                addToPeerConnection,
            );
            this.emit(CallEvent.FeedsChanged, this.feeds);
        }
    }

    /**
     * Pushes supplied feed to the call
     * @param {CallFeed} callFeed to push
     * @param {boolean} addToPeerConnection whether to add the tracks to the peer connection
     */
    public pushLocalFeed(callFeed: CallFeed, addToPeerConnection = true): void {
        this.feeds.push(callFeed);

        if (addToPeerConnection) {
            const senderArray = callFeed.purpose === SDPStreamMetadataPurpose.Usermedia ?
                this.usermediaSenders : this.screensharingSenders;
            // Empty the array
            senderArray.splice(0, senderArray.length);

            for (const track of callFeed.stream.getTracks()) {
                logger.info(
                    `Adding track (` +
                    `id="${track.id}", ` +
                    `kind="${track.kind}", ` +
                    `streamId="${callFeed.stream.id}", ` +
                    `streamPurpose="${callFeed.purpose}"` +
                    `) to peer connection`,
                );
                senderArray.push(this.peerConn.addTrack(track, callFeed.stream));
            }
        }

        logger.info(
            `Pushed local stream `+
            `(id="${callFeed.stream.id}", `+
            `active="${callFeed.stream.active}", `+
            `purpose="${callFeed.purpose}")`,
        );

        this.emit(CallEvent.FeedsChanged, this.feeds);
    }

    /**
     * Removes local call feed from the call and its tracks from the peer
     * connection
     * @param callFeed to remove
     */
    public removeLocalFeed(callFeed: CallFeed): void {
        const senderArray = callFeed.purpose === SDPStreamMetadataPurpose.Usermedia
            ? this.usermediaSenders
            : this.screensharingSenders;

        for (const sender of senderArray) {
            this.peerConn.removeTrack(sender);
        }
        // Empty the array
        senderArray.splice(0, senderArray.length);
        this.deleteFeedByStream(callFeed.stream);
    }

    private deleteAllFeeds(): void {
        for (const feed of this.feeds) {
            if (!feed.isLocal() || !this.groupCallId) {
                feed.dispose();
            }
        }

        this.feeds = [];
        this.emit(CallEvent.FeedsChanged, this.feeds);
    }

    private deleteFeedByStream(stream: MediaStream): void {
        logger.debug(`Removing feed with stream id ${stream.id}`);

        const feed = this.getFeedByStreamId(stream.id);
        if (!feed) {
            logger.warn(`Didn't find the feed with stream id ${stream.id} to delete`);
            return;
        }

        feed.dispose();
        this.feeds.splice(this.feeds.indexOf(feed), 1);
        this.emit(CallEvent.FeedsChanged, this.feeds);
    }

    // The typescript definitions have this type as 'any' :(
    public async getCurrentCallStats(): Promise<any[]> {
        if (this.callHasEnded()) {
            return this.callStatsAtEnd;
        }

        return this.collectCallStats();
    }

    private async collectCallStats(): Promise<any[]> {
        // This happens when the call fails before it starts.
        // For example when we fail to get capture sources
        if (!this.peerConn) return;

        const statsReport = await this.peerConn.getStats();
        const stats = [];
        for (const item of statsReport) {
            stats.push(item[1]);
        }

        return stats;
    }

    /**
     * Configure this call from an invite event. Used by MatrixClient.
     * @param {MatrixEvent} event The m.call.invite event
     */
    public async initWithInvite(event: MatrixEvent): Promise<void> {
        const invite = event.getContent<MCallInviteNegotiate>();
        this.direction = CallDirection.Inbound;

        // make sure we have valid turn creds. Unless something's gone wrong, it should
        // poll and keep the credentials valid so this should be instant.
        const haveTurnCreds = await this.client.checkTurnServers();
        if (!haveTurnCreds) {
            logger.warn("Failed to get TURN credentials! Proceeding with call anyway...");
        }

        const sdpStreamMetadata = invite[SDPStreamMetadataKey];
        if (sdpStreamMetadata) {
            this.updateRemoteSDPStreamMetadata(sdpStreamMetadata);
        } else {
            logger.debug("Did not get any SDPStreamMetadata! Can not send/receive multiple streams");
        }

        this.peerConn = this.createPeerConnection();
        // we must set the party ID before await-ing on anything: the call event
        // handler will start giving us more call events (eg. candidates) so if
        // we haven't set the party ID, we'll ignore them.
        this.chooseOpponent(event);
        try {
            await this.peerConn.setRemoteDescription(invite.offer);
            await this.addBufferedIceCandidates();
        } catch (e) {
            logger.debug("Failed to set remote description", e);
            this.terminate(CallParty.Local, CallErrorCode.SetRemoteDescription, false);
            return;
        }

        const remoteStream = this.feeds.find((feed) => !feed.isLocal())?.stream;

        // According to previous comments in this file, firefox at some point did not
        // add streams until media started arriving on them. Testing latest firefox
        // (81 at time of writing), this is no longer a problem, so let's do it the correct way.
        if (!remoteStream || remoteStream.getTracks().length === 0) {
            logger.error("No remote stream or no tracks after setting remote description!");
            this.terminate(CallParty.Local, CallErrorCode.SetRemoteDescription, false);
            return;
        }

        this.setState(CallState.Ringing);

        if (event.getLocalAge()) {
            setTimeout(() => {
                if (this.state == CallState.Ringing) {
                    logger.debug("Call invite has expired. Hanging up.");
                    this.hangupParty = CallParty.Remote; // effectively
                    this.setState(CallState.Ended);
                    this.stopAllMedia();
                    if (this.peerConn.signalingState != 'closed') {
                        this.peerConn.close();
                    }
                    this.emit(CallEvent.Hangup);
                }
            }, invite.lifetime - event.getLocalAge());
        }
    }

    /**
     * Configure this call from a hangup or reject event. Used by MatrixClient.
     * @param {MatrixEvent} event The m.call.hangup event
     */
    public initWithHangup(event: MatrixEvent): void {
        // perverse as it may seem, sometimes we want to instantiate a call with a
        // hangup message (because when getting the state of the room on load, events
        // come in reverse order and we want to remember that a call has been hung up)
        this.setState(CallState.Ended);
    }

    private shouldAnswerWithMediaType(
        wantedValue: boolean | undefined, valueOfTheOtherSide: boolean | undefined, type: "audio" | "video",
    ): boolean {
        if (wantedValue && !valueOfTheOtherSide) {
            // TODO: Figure out how to do this
            logger.warn(`Unable to answer with ${type} because the other side isn't sending it either.`);
            return false;
        } else if (
            !utils.isNullOrUndefined(wantedValue) &&
            wantedValue !== valueOfTheOtherSide &&
            !this.opponentSupportsSDPStreamMetadata()
        ) {
            logger.warn(
                `Unable to answer with ${type}=${wantedValue} because the other side doesn't support it. ` +
                `Answering with ${type}=${valueOfTheOtherSide}.`,
            );
            return valueOfTheOtherSide;
        }
        return wantedValue ?? valueOfTheOtherSide;
    }

    /**
     * Answer a call.
     */
    public async answer(audio?: boolean, video?: boolean): Promise<void> {
        if (this.inviteOrAnswerSent) return;
        // TODO: Figure out how to do this
        if (audio === false && video === false) throw new Error("You CANNOT answer a call without media");

        if (!this.localUsermediaStream && !this.waitForLocalAVStream) {
            const prevState = this.state;
            const answerWithAudio = this.shouldAnswerWithMediaType(audio, this.hasRemoteUserMediaAudioTrack, "audio");
            const answerWithVideo = this.shouldAnswerWithMediaType(video, this.hasRemoteUserMediaVideoTrack, "video");

            this.setState(CallState.WaitLocalMedia);
            this.waitForLocalAVStream = true;

            try {
                const stream = await this.client.getMediaHandler().getUserMediaStream(
                    answerWithAudio, answerWithVideo,
                );
                this.waitForLocalAVStream = false;
                const usermediaFeed = new CallFeed({
                    client: this.client,
                    roomId: this.roomId,
                    userId: this.client.getUserId(),
                    stream,
                    purpose: SDPStreamMetadataPurpose.Usermedia,
                    audioMuted: stream.getAudioTracks().length === 0,
                    videoMuted: stream.getVideoTracks().length === 0,
                });

                const feeds = [usermediaFeed];

                if (this.localScreensharingFeed) {
                    feeds.push(this.localScreensharingFeed);
                }

                this.answerWithCallFeeds(feeds);
            } catch (e) {
                if (answerWithVideo) {
                    // Try to answer without video
                    logger.warn("Failed to getUserMedia(), trying to getUserMedia() without video");
                    this.setState(prevState);
                    this.waitForLocalAVStream = false;
                    await this.answer(answerWithAudio, false);
                } else {
                    this.getUserMediaFailed(e);
                    return;
                }
            }
        } else if (this.waitForLocalAVStream) {
            this.setState(CallState.WaitLocalMedia);
        }
    }

    public answerWithCallFeeds(callFeeds: CallFeed[]): void {
        if (this.inviteOrAnswerSent) return;

        logger.debug(`Answering call ${this.callId}`);

        this.gotCallFeedsForAnswer(callFeeds);
    }

    /**
     * Replace this call with a new call, e.g. for glare resolution. Used by
     * MatrixClient.
     * @param {MatrixCall} newCall The new call.
     */
    public replacedBy(newCall: MatrixCall): void {
        if (this.state === CallState.WaitLocalMedia) {
            logger.debug("Telling new call to wait for local media");
            newCall.waitForLocalAVStream = true;
        } else if ([CallState.CreateOffer, CallState.InviteSent].includes(this.state)) {
            logger.debug("Handing local stream to new call");
            newCall.gotCallFeedsForAnswer(this.getLocalFeeds().map((feed) => feed.clone()));
        }
        this.successor = newCall;
        this.emit(CallEvent.Replaced, newCall);
        this.hangup(CallErrorCode.Replaced, true);
    }

    /**
     * Hangup a call.
     * @param {string} reason The reason why the call is being hung up.
     * @param {boolean} suppressEvent True to suppress emitting an event.
     */
    public hangup(reason: CallErrorCode, suppressEvent: boolean): void {
        if (this.callHasEnded()) return;

        logger.debug("Ending call " + this.callId);
        this.terminate(CallParty.Local, reason, !suppressEvent);
        // We don't want to send hangup here if we didn't even get to sending an invite
        if (this.state === CallState.WaitLocalMedia) return;
        const content = {};
        // Don't send UserHangup reason to older clients
        if ((this.opponentVersion && this.opponentVersion >= 1) || reason !== CallErrorCode.UserHangup) {
            content["reason"] = reason;
        }
        this.sendVoipEvent(EventType.CallHangup, content);
    }

    /**
     * Reject a call
     * This used to be done by calling hangup, but is a separate method and protocol
     * event as of MSC2746.
     */
    public reject(): void {
        if (this.state !== CallState.Ringing) {
            throw Error("Call must be in 'ringing' state to reject!");
        }

        if (this.opponentVersion < 1) {
            logger.info(
                `Opponent version is less than 1 (${this.opponentVersion}): sending hangup instead of reject`,
            );
            this.hangup(CallErrorCode.UserHangup, true);
            return;
        }

        logger.debug("Rejecting call: " + this.callId);
        this.terminate(CallParty.Local, CallErrorCode.UserHangup, true);
        this.sendVoipEvent(EventType.CallReject, {});
    }

    /**
     * Adds an audio and/or video track - upgrades the call
     * @param {boolean} audio should add an audio track
     * @param {boolean} video should add an video track
     */
    private async upgradeCall(
        audio: boolean, video: boolean,
    ): Promise<void> {
        // We don't do call downgrades
        if (!audio && !video) return;
        if (!this.opponentSupportsSDPStreamMetadata()) return;

        try {
            const upgradeAudio = audio && !this.hasLocalUserMediaAudioTrack;
            const upgradeVideo = video && !this.hasLocalUserMediaVideoTrack;
            logger.debug(`Upgrading call: audio?=${upgradeAudio} video?=${upgradeVideo}`);

            const stream = await this.client.getMediaHandler().getUserMediaStream(upgradeAudio, upgradeVideo);
            if (upgradeAudio && upgradeVideo) {
                if (this.hasLocalUserMediaAudioTrack) return;
                if (this.hasLocalUserMediaVideoTrack) return;

                this.pushNewLocalFeed(stream, SDPStreamMetadataPurpose.Usermedia);
            } else if (upgradeAudio) {
                if (this.hasLocalUserMediaAudioTrack) return;

                const audioTrack = stream.getAudioTracks()[0];
                this.localUsermediaStream.addTrack(audioTrack);
                this.peerConn.addTrack(audioTrack, this.localUsermediaStream);
            } else if (upgradeVideo) {
                if (this.hasLocalUserMediaVideoTrack) return;

                const videoTrack = stream.getVideoTracks()[0];
                this.localUsermediaStream.addTrack(videoTrack);
                this.peerConn.addTrack(videoTrack, this.localUsermediaStream);
            }
        } catch (error) {
            logger.error("Failed to upgrade the call", error);
            this.emit(CallEvent.Error,
                new CallError(CallErrorCode.NoUserMedia, "Failed to get camera access: ", error),
            );
        }
    }

    /**
     * Returns true if this.remoteSDPStreamMetadata is defined, otherwise returns false
     * @returns {boolean} can screenshare
     */
    public opponentSupportsSDPStreamMetadata(): boolean {
        return Boolean(this.remoteSDPStreamMetadata);
    }

    /**
     * If there is a screensharing stream returns true, otherwise returns false
     * @returns {boolean} is screensharing
     */
    public isScreensharing(): boolean {
        return Boolean(this.localScreensharingStream);
    }

    /**
     * Starts/stops screensharing
     * @param enabled the desired screensharing state
     * @param {string} desktopCapturerSourceId optional id of the desktop capturer source to use
     * @returns {boolean} new screensharing state
     */
    public async setScreensharingEnabled(
        enabled: boolean, desktopCapturerSourceId?: string,
    ): Promise<boolean> {
        // Skip if there is nothing to do
        if (enabled && this.isScreensharing()) {
            logger.warn(`There is already a screensharing stream - there is nothing to do!`);
            return true;
        } else if (!enabled && !this.isScreensharing()) {
            logger.warn(`There already isn't a screensharing stream - there is nothing to do!`);
            return false;
        }

        // Fallback to replaceTrack()
        if (!this.opponentSupportsSDPStreamMetadata()) {
            return await this.setScreensharingEnabledWithoutMetadataSupport(enabled, desktopCapturerSourceId);
        }

        logger.debug(`Set screensharing enabled? ${enabled}`);
        if (enabled) {
            try {
                const stream = await this.client.getMediaHandler().getScreensharingStream(desktopCapturerSourceId);
                if (!stream) return false;
                this.pushNewLocalFeed(stream, SDPStreamMetadataPurpose.Screenshare);
                return true;
            } catch (err) {
                this.emit(CallEvent.Error,
                    new CallError(CallErrorCode.NoUserMedia, "Failed to get screen-sharing stream: ", err),
                );
                return false;
            }
        } else {
            for (const sender of this.screensharingSenders) {
                this.peerConn.removeTrack(sender);
            }
            this.client.getMediaHandler().stopScreensharingStream(this.localScreensharingStream);
            this.deleteFeedByStream(this.localScreensharingStream);
            return false;
        }
    }

    /**
     * Starts/stops screensharing
     * Should be used ONLY if the opponent doesn't support SDPStreamMetadata
     * @param enabled the desired screensharing state
     * @param {string} desktopCapturerSourceId optional id of the desktop capturer source to use
     * @returns {boolean} new screensharing state
     */
    private async setScreensharingEnabledWithoutMetadataSupport(
        enabled: boolean, desktopCapturerSourceId?: string,
    ): Promise<boolean> {
        logger.debug(`Set screensharing enabled? ${enabled} using replaceTrack()`);
        if (enabled) {
            try {
                const stream = await this.client.getMediaHandler().getScreensharingStream(desktopCapturerSourceId);
                if (!stream) return false;

                const track = stream.getTracks().find((track) => {
                    return track.kind === "video";
                });
                const sender = this.usermediaSenders.find((sender) => {
                    return sender.track?.kind === "video";
                });
                sender.replaceTrack(track);

                this.pushNewLocalFeed(stream, SDPStreamMetadataPurpose.Screenshare, false);

                return true;
            } catch (err) {
                this.emit(CallEvent.Error,
                    new CallError(CallErrorCode.NoUserMedia, "Failed to get screen-sharing stream: ", err),
                );
                return false;
            }
        } else {
            const track = this.localUsermediaStream.getTracks().find((track) => {
                return track.kind === "video";
            });
            const sender = this.usermediaSenders.find((sender) => {
                return sender.track?.kind === "video";
            });
            sender.replaceTrack(track);

            this.client.getMediaHandler().stopScreensharingStream(this.localScreensharingStream);
            this.deleteFeedByStream(this.localScreensharingStream);

            return false;
        }
    }

    /**
     * Request a new local usermedia stream with the current device id.
     */
    public async updateLocalUsermediaStream(stream: MediaStream) {
        const oldStream = this.localUsermediaStream;

        const callFeed = this.localUsermediaFeed;
        callFeed.setNewStream(stream);
        const micShouldBeMuted = callFeed.isAudioMuted() || this.remoteOnHold;
        const vidShouldBeMuted = callFeed.isVideoMuted() || this.remoteOnHold;
        setTracksEnabled(stream.getAudioTracks(), !micShouldBeMuted);
        setTracksEnabled(stream.getVideoTracks(), !vidShouldBeMuted);

        const newSenders = [];

        for (const track of stream.getTracks()) {
            const oldSender = this.usermediaSenders.find((sender) => {
                return sender.track?.kind === track.kind;
            });

            let newSender: RTCRtpSender;

            try {
                logger.info(
                    `Replacing track (` +
                    `id="${track.id}", ` +
                    `kind="${track.kind}", ` +
                    `streamId="${stream.id}", ` +
                    `streamPurpose="${callFeed.purpose}"` +
                    `) to peer connection`,
                );
                await oldSender.replaceTrack(track);
                newSender = oldSender;
            } catch (error) {
                logger.info(
                    `Adding track (` +
                    `id="${track.id}", ` +
                    `kind="${track.kind}", ` +
                    `streamId="${stream.id}", ` +
                    `streamPurpose="${callFeed.purpose}"` +
                    `) to peer connection`,
                );
                newSender = this.peerConn.addTrack(track, stream);
            }

            newSenders.push(newSender);
        }

        this.usermediaSenders = newSenders;

        this.client.getMediaHandler().stopUserMediaStream(oldStream);
    }

    /**
     * Set whether our outbound video should be muted or not.
     * @param {boolean} muted True to mute the outbound video.
     * @returns the new mute state
     */
    public async setLocalVideoMuted(muted: boolean): Promise<boolean> {
        if (!await this.client.getMediaHandler().hasVideoDevice()) {
            return this.isLocalVideoMuted();
        }

        if (!this.hasLocalUserMediaVideoTrack && !muted) {
            await this.upgradeCall(false, true);
            return this.isLocalVideoMuted();
        }
        this.localUsermediaFeed?.setVideoMuted(muted);
        this.updateMuteStatus();
        return this.isLocalVideoMuted();
    }

    /**
     * Check if local video is muted.
     *
     * If there are multiple video tracks, <i>all</i> of the tracks need to be muted
     * for this to return true. This means if there are no video tracks, this will
     * return true.
     * @return {Boolean} True if the local preview video is muted, else false
     * (including if the call is not set up yet).
     */
    public isLocalVideoMuted(): boolean {
        return this.localUsermediaFeed?.isVideoMuted();
    }

    /**
     * Set whether the microphone should be muted or not.
     * @param {boolean} muted True to mute the mic.
     * @returns the new mute state
     */
    public async setMicrophoneMuted(muted: boolean): Promise<boolean> {
        if (!await this.client.getMediaHandler().hasAudioDevice()) {
            return this.isMicrophoneMuted();
        }

        if (!this.hasLocalUserMediaAudioTrack && !muted) {
            await this.upgradeCall(true, false);
            return this.isMicrophoneMuted();
        }
        this.localUsermediaFeed?.setAudioMuted(muted);
        this.updateMuteStatus();
        return this.isMicrophoneMuted();
    }

    /**
     * Check if the microphone is muted.
     *
     * If there are multiple audio tracks, <i>all</i> of the tracks need to be muted
     * for this to return true. This means if there are no audio tracks, this will
     * return true.
     * @return {Boolean} True if the mic is muted, else false (including if the call
     * is not set up yet).
     */
    public isMicrophoneMuted(): boolean {
        return this.localUsermediaFeed?.isAudioMuted();
    }

    /**
     * @returns true if we have put the party on the other side of the call on hold
     * (that is, we are signalling to them that we are not listening)
     */
    public isRemoteOnHold(): boolean {
        return this.remoteOnHold;
    }

    public setRemoteOnHold(onHold: boolean): void {
        if (this.isRemoteOnHold() === onHold) return;
        this.remoteOnHold = onHold;

        for (const transceiver of this.peerConn.getTransceivers()) {
            // We don't send hold music or anything so we're not actually
            // sending anything, but sendrecv is fairly standard for hold and
            // it makes it a lot easier to figure out who's put who on hold.
            transceiver.direction = onHold ? 'sendonly' : 'sendrecv';
        }
        this.updateMuteStatus();

        this.emit(CallEvent.RemoteHoldUnhold, this.remoteOnHold);
    }

    /**
     * Indicates whether we are 'on hold' to the remote party (ie. if true,
     * they cannot hear us).
     * @returns true if the other party has put us on hold
     */
    public isLocalOnHold(): boolean {
        if (this.state !== CallState.Connected) return false;

        let callOnHold = true;

        // We consider a call to be on hold only if *all* the tracks are on hold
        // (is this the right thing to do?)
        for (const transceiver of this.peerConn.getTransceivers()) {
            const trackOnHold = ['inactive', 'recvonly'].includes(transceiver.currentDirection);

            if (!trackOnHold) callOnHold = false;
        }

        return callOnHold;
    }

    /**
     * Sends a DTMF digit to the other party
     * @param digit The digit (nb. string - '#' and '*' are dtmf too)
     */
    public sendDtmfDigit(digit: string): void {
        for (const sender of this.peerConn.getSenders()) {
            if (sender.track.kind === 'audio' && sender.dtmf) {
                sender.dtmf.insertDTMF(digit);
                return;
            }
        }

        throw new Error("Unable to find a track to send DTMF on");
    }

    private updateMuteStatus(): void {
        this.sendVoipEvent(EventType.CallSDPStreamMetadataChangedPrefix, {
            [SDPStreamMetadataKey]: this.getLocalSDPStreamMetadata(),
        });

        const micShouldBeMuted = this.localUsermediaFeed?.isAudioMuted() || this.remoteOnHold;
        const vidShouldBeMuted = this.localUsermediaFeed?.isVideoMuted() || this.remoteOnHold;

        setTracksEnabled(this.localUsermediaStream.getAudioTracks(), !micShouldBeMuted);
        setTracksEnabled(this.localUsermediaStream.getVideoTracks(), !vidShouldBeMuted);
    }

    private gotCallFeedsForInvite(callFeeds: CallFeed[], requestScreenshareFeed = false): void {
        if (this.successor) {
            this.successor.gotCallFeedsForAnswer(callFeeds);
            return;
        }
        if (this.callHasEnded()) {
            this.stopAllMedia();
            return;
        }

        for (const feed of callFeeds) {
            this.pushLocalFeed(feed);
        }

        if (requestScreenshareFeed) {
            this.peerConn.addTransceiver("video", {
                direction: "recvonly",
            });
        }

        this.setState(CallState.CreateOffer);

        logger.debug("gotUserMediaForInvite");
        // Now we wait for the negotiationneeded event
    }

    private async sendAnswer(): Promise<void> {
        const answerContent = {
            answer: {
                sdp: this.peerConn.localDescription.sdp,
                // type is now deprecated as of Matrix VoIP v1, but
                // required to still be sent for backwards compat
                type: this.peerConn.localDescription.type,
            },
            [SDPStreamMetadataKey]: this.getLocalSDPStreamMetadata(true),
        } as MCallAnswer;

        answerContent.capabilities = {
            'm.call.transferee': this.client.supportsCallTransfer,
            'm.call.dtmf': false,
        };

        // We have just taken the local description from the peerConn which will
        // contain all the local candidates added so far, so we can discard any candidates
        // we had queued up because they'll be in the answer.
        logger.info(`Discarding ${this.candidateSendQueue.length} candidates that will be sent in answer`);
        this.candidateSendQueue = [];

        try {
            await this.sendVoipEvent(EventType.CallAnswer, answerContent);
            // If this isn't the first time we've tried to send the answer,
            // we may have candidates queued up, so send them now.
            this.inviteOrAnswerSent = true;
        } catch (error) {
            // We've failed to answer: back to the ringing state
            this.setState(CallState.Ringing);
            this.client.cancelPendingEvent(error.event);

            let code = CallErrorCode.SendAnswer;
            let message = "Failed to send answer";
            if (error.name == 'UnknownDeviceError') {
                code = CallErrorCode.UnknownDevices;
                message = "Unknown devices present in the room";
            }
            this.emit(CallEvent.Error, new CallError(code, message, error));
            throw error;
        }

        // error handler re-throws so this won't happen on error, but
        // we don't want the same error handling on the candidate queue
        this.sendCandidateQueue();
    }

    private async gotCallFeedsForAnswer(callFeeds: CallFeed[]): Promise<void> {
        if (this.callHasEnded()) return;

        this.waitForLocalAVStream = false;

        for (const feed of callFeeds) {
            this.pushLocalFeed(feed);
        }

        this.setState(CallState.CreateAnswer);

        let myAnswer;
        try {
            this.getRidOfRTXCodecs();
            myAnswer = await this.peerConn.createAnswer();
        } catch (err) {
            logger.debug("Failed to create answer: ", err);
            this.terminate(CallParty.Local, CallErrorCode.CreateAnswer, true);
            return;
        }

        try {
            await this.peerConn.setLocalDescription(myAnswer);
            this.setState(CallState.Connecting);

            // Allow a short time for initial candidates to be gathered
            await new Promise(resolve => {
                setTimeout(resolve, 200);
            });

            this.sendAnswer();
        } catch (err) {
            logger.debug("Error setting local description!", err);
            this.terminate(CallParty.Local, CallErrorCode.SetLocalDescription, true);
            return;
        }

        // HACK: Safari doesn't like it when we reuse MediaStreams. In most cases
        // we can get around this by calling MediaStream.clone(), however inbound
        // calls seem to still be broken unless we getUserMedia again and replace
        // all MediaStreams using sender.replaceTrack
<<<<<<< HEAD
        // if (isSafari) {
        //     await new Promise(resolve => {
        //         setTimeout(resolve, 200);
        //     });

        //     if (this.state === CallState.Ended) {
        //         return;
        //     }

        //     await this.client.getMediaHandler().updateLocalUsermediaStreams();
        // }
=======
        if (isSafari) {
            await new Promise(resolve => {
                setTimeout(resolve, 2000);
            });

            if (this.state === CallState.Ended) {
                return;
            }

            await this.client.getMediaHandler().updateLocalUsermediaStreams();
        }
>>>>>>> 4b87907b
    }

    /**
     * Internal
     * @param {Object} event
     */
    private gotLocalIceCandidate = (event: RTCPeerConnectionIceEvent): Promise<void> => {
        if (event.candidate) {
            logger.debug(
                "Call " + this.callId + " got local ICE " + event.candidate.sdpMid + " candidate: " +
                event.candidate.candidate,
            );

            if (this.callHasEnded()) return;

            // As with the offer, note we need to make a copy of this object, not
            // pass the original: that broke in Chrome ~m43.
            if (event.candidate.candidate !== '' || !this.sentEndOfCandidates) {
                this.queueCandidate(event.candidate);

                if (event.candidate.candidate === '') this.sentEndOfCandidates = true;
            }
        }
    };

    private onIceGatheringStateChange = (event: Event): void => {
        logger.debug("ice gathering state changed to " + this.peerConn.iceGatheringState);
        if (this.peerConn.iceGatheringState === 'complete' && !this.sentEndOfCandidates) {
            // If we didn't get an empty-string candidate to signal the end of candidates,
            // create one ourselves now gathering has finished.
            // We cast because the interface lists all the properties as required but we
            // only want to send 'candidate'
            // XXX: We probably want to send either sdpMid or sdpMLineIndex, as it's not strictly
            // correct to have a candidate that lacks both of these. We'd have to figure out what
            // previous candidates had been sent with and copy them.
            const c = {
                candidate: '',
            } as RTCIceCandidate;
            this.queueCandidate(c);
            this.sentEndOfCandidates = true;
        }
    };

    public async onRemoteIceCandidatesReceived(ev: MatrixEvent): Promise<void> {
        if (this.callHasEnded()) {
            //debuglog("Ignoring remote ICE candidate because call has ended");
            return;
        }

        const content = ev.getContent<MCallCandidates>();
        const candidates = content.candidates;
        if (!candidates) {
            logger.info("Ignoring candidates event with no candidates!");
            return;
        }

        const fromPartyId = content.version === 0 ? null : content.party_id || null;

        if (this.opponentPartyId === undefined) {
            // we haven't picked an opponent yet so save the candidates
            logger.info(`Buffering ${candidates.length} candidates until we pick an opponent`);
            const bufferedCandidates = this.remoteCandidateBuffer.get(fromPartyId) || [];
            bufferedCandidates.push(...candidates);
            this.remoteCandidateBuffer.set(fromPartyId, bufferedCandidates);
            return;
        }

        if (!this.partyIdMatches(content)) {
            logger.info(
                `Ignoring candidates from party ID ${content.party_id}: ` +
                `we have chosen party ID ${this.opponentPartyId}`,
            );

            return;
        }

        await this.addIceCandidates(candidates);
    }

    /**
     * Used by MatrixClient.
     * @param {Object} msg
     */
    public async onAnswerReceived(event: MatrixEvent): Promise<void> {
        const content = event.getContent<MCallAnswer>();
        logger.debug(`Got answer for call ID ${this.callId} from party ID ${content.party_id}`);

        if (this.callHasEnded()) {
            logger.debug(`Ignoring answer because call ID ${this.callId} has ended`);
            return;
        }

        if (this.opponentPartyId !== undefined) {
            logger.info(
                `Ignoring answer from party ID ${content.party_id}: ` +
                `we already have an answer/reject from ${this.opponentPartyId}`,
            );
            return;
        }

        this.chooseOpponent(event);
        await this.addBufferedIceCandidates();

        this.setState(CallState.Connecting);

        const sdpStreamMetadata = content[SDPStreamMetadataKey];
        if (sdpStreamMetadata) {
            this.updateRemoteSDPStreamMetadata(sdpStreamMetadata);
        } else {
            logger.warn("Did not get any SDPStreamMetadata! Can not send/receive multiple streams");
        }

        try {
            await this.peerConn.setRemoteDescription(content.answer);
        } catch (e) {
            logger.debug("Failed to set remote description", e);
            this.terminate(CallParty.Local, CallErrorCode.SetRemoteDescription, false);
            return;
        }

        // If the answer we selected has a party_id, send a select_answer event
        // We do this after setting the remote description since otherwise we'd block
        // call setup on it
        if (this.opponentPartyId !== null) {
            try {
                await this.sendVoipEvent(EventType.CallSelectAnswer, {
                    selected_party_id: this.opponentPartyId,
                });
            } catch (err) {
                // This isn't fatal, and will just mean that if another party has raced to answer
                // the call, they won't know they got rejected, so we carry on & don't retry.
                logger.warn("Failed to send select_answer event", err);
            }
        }
    }

    public async onSelectAnswerReceived(event: MatrixEvent): Promise<void> {
        if (this.direction !== CallDirection.Inbound) {
            logger.warn("Got select_answer for an outbound call: ignoring");
            return;
        }

        const selectedPartyId = event.getContent<MCallSelectAnswer>().selected_party_id;

        if (selectedPartyId === undefined || selectedPartyId === null) {
            logger.warn("Got nonsensical select_answer with null/undefined selected_party_id: ignoring");
            return;
        }

        if (selectedPartyId !== this.ourPartyId) {
            logger.info(`Got select_answer for party ID ${selectedPartyId}: we are party ID ${this.ourPartyId}.`);
            // The other party has picked somebody else's answer
            this.terminate(CallParty.Remote, CallErrorCode.AnsweredElsewhere, true);
        }
    }

    public async onNegotiateReceived(event: MatrixEvent): Promise<void> {
        const content = event.getContent<MCallInviteNegotiate>();
        const description = content.description;
        if (!description || !description.sdp || !description.type) {
            logger.info("Ignoring invalid m.call.negotiate event");
            return;
        }
        // Politeness always follows the direction of the call: in a glare situation,
        // we pick either the inbound or outbound call, so one side will always be
        // inbound and one outbound
        const polite = this.direction === CallDirection.Inbound;

        // Here we follow the perfect negotiation logic from
        // https://developer.mozilla.org/en-US/docs/Web/API/WebRTC_API/Perfect_negotiation
        const offerCollision = (
            (description.type === 'offer') &&
            (this.makingOffer || this.peerConn.signalingState !== 'stable')
        );

        this.ignoreOffer = !polite && offerCollision;
        if (this.ignoreOffer) {
            logger.info("Ignoring colliding negotiate event because we're impolite");
            return;
        }

        const prevLocalOnHold = this.isLocalOnHold();

        const sdpStreamMetadata = content[SDPStreamMetadataKey];
        if (sdpStreamMetadata) {
            this.updateRemoteSDPStreamMetadata(sdpStreamMetadata);
        } else {
            logger.warn("Received negotiation event without SDPStreamMetadata!");
        }

        try {
            await this.peerConn.setRemoteDescription(description);

            if (description.type === 'offer') {
                this.getRidOfRTXCodecs();
                await this.peerConn.setLocalDescription();

                this.sendVoipEvent(EventType.CallNegotiate, {
                    description: this.peerConn.localDescription,
                    [SDPStreamMetadataKey]: this.getLocalSDPStreamMetadata(true),
                });
            }
        } catch (err) {
            logger.warn("Failed to complete negotiation", err);
        }

        const newLocalOnHold = this.isLocalOnHold();
        if (prevLocalOnHold !== newLocalOnHold) {
            this.emit(CallEvent.LocalHoldUnhold, newLocalOnHold);
            // also this one for backwards compat
            this.emit(CallEvent.HoldUnhold, newLocalOnHold);
        }
    }

    private updateRemoteSDPStreamMetadata(metadata: SDPStreamMetadata): void {
        this.remoteSDPStreamMetadata = utils.recursivelyAssign(this.remoteSDPStreamMetadata || {}, metadata, true);
        for (const feed of this.getRemoteFeeds()) {
            const streamId = feed.stream.id;
            feed.setAudioMuted(this.remoteSDPStreamMetadata[streamId]?.audio_muted);
            feed.setVideoMuted(this.remoteSDPStreamMetadata[streamId]?.video_muted);
            feed.purpose = this.remoteSDPStreamMetadata[streamId]?.purpose;
        }
    }

    public onSDPStreamMetadataChangedReceived(event: MatrixEvent): void {
        const content = event.getContent<MCallSDPStreamMetadataChanged>();
        const metadata = content[SDPStreamMetadataKey];
        this.updateRemoteSDPStreamMetadata(metadata);
    }

    public async onAssertedIdentityReceived(event: MatrixEvent): Promise<void> {
        const content = event.getContent<MCAllAssertedIdentity>();
        if (!content.asserted_identity) return;

        this.remoteAssertedIdentity = {
            id: content.asserted_identity.id,
            displayName: content.asserted_identity.display_name,
        };
        this.emit(CallEvent.AssertedIdentityChanged);
    }

    private callHasEnded(): boolean {
        // This exists as workaround to typescript trying to be clever and erroring
        // when putting if (this.state === CallState.Ended) return; twice in the same
        // function, even though that function is async.
        return this.state === CallState.Ended;
    }

    private gotLocalOffer = async (): Promise<void> => {
        logger.debug("Setting local description");

        if (this.callHasEnded()) {
            logger.debug("Ignoring newly created offer on call ID " + this.callId +
                " because the call has ended");
            return;
        }

        try {
            await this.peerConn.setLocalDescription();
        } catch (err) {
            logger.debug("Error setting local description!", err);
            this.terminate(CallParty.Local, CallErrorCode.SetLocalDescription, true);
            return;
        }

        if (this.peerConn.iceGatheringState === 'gathering') {
            // Allow a short time for initial candidates to be gathered
            await new Promise(resolve => {
                setTimeout(resolve, 200);
            });
        }

        if (this.callHasEnded()) return;

        const eventType = this.state === CallState.CreateOffer ? EventType.CallInvite : EventType.CallNegotiate;

        const content = {
            lifetime: CALL_TIMEOUT_MS,
        } as MCallInviteNegotiate;

        if (eventType === EventType.CallInvite && this.invitee) {
            content.invitee = this.invitee;
        }

        // clunky because TypeScript can't follow the types through if we use an expression as the key
        if (this.state === CallState.CreateOffer) {
            content.offer = this.peerConn.localDescription;
        } else {
            content.description = this.peerConn.localDescription;
        }

        content.capabilities = {
            'm.call.transferee': this.client.supportsCallTransfer,
            'm.call.dtmf': false,
        };

        content[SDPStreamMetadataKey] = this.getLocalSDPStreamMetadata(true);

        // Get rid of any candidates waiting to be sent: they'll be included in the local
        // description we just got and will send in the offer.
        logger.info(`Discarding ${this.candidateSendQueue.length} candidates that will be sent in offer`);
        this.candidateSendQueue = [];

        try {
            await this.sendVoipEvent(eventType, content);
        } catch (error) {
            logger.error("Failed to send invite", error);
            if (error.event) this.client.cancelPendingEvent(error.event);

            let code = CallErrorCode.SignallingFailed;
            let message = "Signalling failed";
            if (this.state === CallState.CreateOffer) {
                code = CallErrorCode.SendInvite;
                message = "Failed to send invite";
            }
            if (error.name == 'UnknownDeviceError') {
                code = CallErrorCode.UnknownDevices;
                message = "Unknown devices present in the room";
            }

            this.emit(CallEvent.Error, new CallError(code, message, error));
            this.terminate(CallParty.Local, code, false);

            // no need to carry on & send the candidate queue, but we also
            // don't want to rethrow the error
            return;
        }

        this.sendCandidateQueue();
        if (this.state === CallState.CreateOffer) {
            this.inviteOrAnswerSent = true;
            this.setState(CallState.InviteSent);
            this.inviteTimeout = setTimeout(() => {
                this.inviteTimeout = null;
                if (this.state === CallState.InviteSent) {
                    this.hangup(CallErrorCode.InviteTimeout, false);
                }
            }, CALL_TIMEOUT_MS);
        }
    };

    private getLocalOfferFailed = (err: Error): void => {
        logger.error("Failed to get local offer", err);

        this.emit(
            CallEvent.Error,
            new CallError(
                CallErrorCode.LocalOfferFailed,
                "Failed to get local offer!", err,
            ),
        );
        this.terminate(CallParty.Local, CallErrorCode.LocalOfferFailed, false);
    };

    private getUserMediaFailed = (err: Error): void => {
        if (this.successor) {
            this.successor.getUserMediaFailed(err);
            return;
        }

        logger.warn("Failed to get user media - ending call", err);

        this.emit(
            CallEvent.Error,
            new CallError(
                CallErrorCode.NoUserMedia,
                "Couldn't start capturing media! Is your microphone set up and " +
                "does this app have permission?", err,
            ),
        );
        this.terminate(CallParty.Local, CallErrorCode.NoUserMedia, false);
    };

    private onIceConnectionStateChanged = (): void => {
        if (this.callHasEnded()) {
            return; // because ICE can still complete as we're ending the call
        }
        logger.debug(
            "Call ID " + this.callId + ": ICE connection state changed to: " + this.peerConn.iceConnectionState,
        );
        // ideally we'd consider the call to be connected when we get media but
        // chrome doesn't implement any of the 'onstarted' events yet
        if (this.peerConn.iceConnectionState == 'connected') {
            clearTimeout(this.iceDisconnectedTimeout);
            this.setState(CallState.Connected);

            if (!this.callLengthInterval) {
                this.callLengthInterval = setInterval(() => {
                    this.callLength++;
                    this.emit(CallEvent.LengthChanged, this.callLength);
                }, 1000);
            }
        } else if (this.peerConn.iceConnectionState == 'failed') {
            this.hangup(CallErrorCode.IceFailed, false);
        } else if (this.peerConn.iceConnectionState == 'disconnected') {
            this.iceDisconnectedTimeout = setTimeout(() => {
                this.hangup(CallErrorCode.IceFailed, false);
            }, 30 * 1000);
        }
    };

    private onSignallingStateChanged = (): void => {
        logger.debug(
            "call " + this.callId + ": Signalling state changed to: " +
            this.peerConn.signalingState,
        );
    };

    private onTrack = (ev: RTCTrackEvent): void => {
        if (ev.streams.length === 0) {
            logger.warn(`Streamless ${ev.track.kind} found: ignoring.`);
            return;
        }

        const stream = ev.streams[0];
        this.pushRemoteFeed(stream);
        stream.addEventListener("removetrack", () => this.deleteFeedByStream(stream));
    };

    private onDataChannel = (ev: RTCDataChannelEvent): void => {
        this.emit(CallEvent.DataChannel, ev.channel);
    };

    /**
     * This method removes all video/rtx codecs from screensharing video
     * transceivers. This is necessary since they can cause problems. Without
     * this the following steps should produce an error:
     *   Chromium calls Firefox
     *   Firefox answers
     *   Firefox starts screen-sharing
     *   Chromium starts screen-sharing
     *   Call crashes for Chromium with:
     *       [96685:23:0518/162603.933321:ERROR:webrtc_video_engine.cc(3296)] RTX codec (PT=97) mapped to PT=96 which is not in the codec list.
     *       [96685:23:0518/162603.933377:ERROR:webrtc_video_engine.cc(1171)] GetChangedRecvParameters called without any video codecs.
     *       [96685:23:0518/162603.933430:ERROR:sdp_offer_answer.cc(4302)] Failed to set local video description recv parameters for m-section with mid='2'. (INVALID_PARAMETER)
     */
    private getRidOfRTXCodecs(): void {
        // RTCRtpReceiver.getCapabilities and RTCRtpSender.getCapabilities don't seem to be supported on FF
        if (!RTCRtpReceiver.getCapabilities || !RTCRtpSender.getCapabilities) return;

        const recvCodecs = RTCRtpReceiver.getCapabilities("video").codecs;
        const sendCodecs = RTCRtpSender.getCapabilities("video").codecs;
        const codecs = [...sendCodecs, ...recvCodecs];

        for (const codec of codecs) {
            if (codec.mimeType === "video/rtx") {
                const rtxCodecIndex = codecs.indexOf(codec);
                codecs.splice(rtxCodecIndex, 1);
            }
        }

        for (const trans of this.peerConn.getTransceivers()) {
            if (
                this.screensharingSenders.includes(trans.sender) &&
                    (
                        trans.sender.track?.kind === "video" ||
                        trans.receiver.track?.kind === "video"
                    )
            ) {
                trans.setCodecPreferences(codecs);
            }
        }
    }

    private onNegotiationNeeded = async (): Promise<void> => {
        logger.info("Negotiation is needed!");

        if (this.state !== CallState.CreateOffer && this.opponentVersion === 0) {
            logger.info("Opponent does not support renegotiation: ignoring negotiationneeded event");
            return;
        }

        this.makingOffer = true;
        try {
            this.getRidOfRTXCodecs();
            await this.gotLocalOffer();
        } catch (e) {
            this.getLocalOfferFailed(e);
            return;
        } finally {
            this.makingOffer = false;
        }
    };

    public onHangupReceived = (msg: MCallHangupReject): void => {
        logger.debug("Hangup received for call ID " + this.callId);

        // party ID must match (our chosen partner hanging up the call) or be undefined (we haven't chosen
        // a partner yet but we're treating the hangup as a reject as per VoIP v0)
        if (this.partyIdMatches(msg) || this.state === CallState.Ringing) {
            // default reason is user_hangup
            this.terminate(CallParty.Remote, msg.reason || CallErrorCode.UserHangup, true);
        } else {
            logger.info(`Ignoring message from party ID ${msg.party_id}: our partner is ${this.opponentPartyId}`);
        }
    };

    public onRejectReceived = (msg: MCallHangupReject): void => {
        logger.debug("Reject received for call ID " + this.callId);

        // No need to check party_id for reject because if we'd received either
        // an answer or reject, we wouldn't be in state InviteSent

        const shouldTerminate = (
            // reject events also end the call if it's ringing: it's another of
            // our devices rejecting the call.
            ([CallState.InviteSent, CallState.Ringing].includes(this.state)) ||
            // also if we're in the init state and it's an inbound call, since
            // this means we just haven't entered the ringing state yet
            this.state === CallState.Fledgling && this.direction === CallDirection.Inbound
        );

        if (shouldTerminate) {
            this.terminate(CallParty.Remote, msg.reason || CallErrorCode.UserHangup, true);
        } else {
            logger.debug(`Call is in state: ${this.state}: ignoring reject`);
        }
    };

    public onAnsweredElsewhere = (msg: MCallAnswer): void => {
        logger.debug("Call ID " + this.callId + " answered elsewhere");
        this.terminate(CallParty.Remote, CallErrorCode.AnsweredElsewhere, true);
    };

    private setState(state: CallState): void {
        const oldState = this.state;
        this.state = state;
        this.emit(CallEvent.State, state, oldState);
    }

    /**
     * Internal
     * @param {string} eventType
     * @param {Object} content
     * @return {Promise}
     */
    private sendVoipEvent(eventType: string, content: object): Promise<ISendEventResponse | {}> {
        const realContent = Object.assign({}, content, {
            version: VOIP_PROTO_VERSION,
            call_id: this.callId,
            party_id: this.ourPartyId,
            conf_id: this.groupCallId,
        });

        if (this.opponentDeviceId) {
            return this.client.sendToDevice(eventType, {
                [this.invitee || this.getOpponentMember().userId]: {
                    [this.opponentDeviceId]: realContent,
                },
            });
        } else {
            return this.client.sendEvent(this.roomId, eventType, realContent);
        }
    }

    private queueCandidate(content: RTCIceCandidate): void {
        // We partially de-trickle candidates by waiting for `delay` before sending them
        // amalgamated, in order to avoid sending too many m.call.candidates events and hitting
        // rate limits in Matrix.
        // In practice, it'd be better to remove rate limits for m.call.*

        // N.B. this deliberately lets you queue and send blank candidates, which MSC2746
        // currently proposes as the way to indicate that candidate gathering is complete.
        // This will hopefully be changed to an explicit rather than implicit notification
        // shortly.
        this.candidateSendQueue.push(content);

        // Don't send the ICE candidates yet if the call is in the ringing state: this
        // means we tried to pick (ie. started generating candidates) and then failed to
        // send the answer and went back to the ringing state. Queue up the candidates
        // to send if we successfully send the answer.
        // Equally don't send if we haven't yet sent the answer because we can send the
        // first batch of candidates along with the answer
        if (this.state === CallState.Ringing || !this.inviteOrAnswerSent) return;

        // MSC2746 recommends these values (can be quite long when calling because the
        // callee will need a while to answer the call)
        const delay = this.direction === CallDirection.Inbound ? 500 : 2000;

        if (this.candidateSendTries === 0) {
            setTimeout(() => {
                this.sendCandidateQueue();
            }, delay);
        }
    }

    /*
     * Transfers this call to another user
     */
    public async transfer(targetUserId: string): Promise<void> {
        // Fetch the target user's global profile info: their room avatar / displayname
        // could be different in whatever room we share with them.
        const profileInfo = await this.client.getProfileInfo(targetUserId);

        const replacementId = genCallID();

        const body = {
            replacement_id: genCallID(),
            target_user: {
                id: targetUserId,
                display_name: profileInfo.displayname,
                avatar_url: profileInfo.avatar_url,
            },
            create_call: replacementId,
        } as MCallReplacesEvent;

        await this.sendVoipEvent(EventType.CallReplaces, body);

        await this.terminate(CallParty.Local, CallErrorCode.Transfered, true);
    }

    /*
     * Transfers this call to the target call, effectively 'joining' the
     * two calls (so the remote parties on each call are connected together).
     */
    public async transferToCall(transferTargetCall?: MatrixCall): Promise<void> {
        const targetProfileInfo = await this.client.getProfileInfo(transferTargetCall.getOpponentMember().userId);
        const transfereeProfileInfo = await this.client.getProfileInfo(this.getOpponentMember().userId);

        const newCallId = genCallID();

        const bodyToTransferTarget = {
            // the replacements on each side have their own ID, and it's distinct from the
            // ID of the new call (but we can use the same function to generate it)
            replacement_id: genCallID(),
            target_user: {
                id: this.getOpponentMember().userId,
                display_name: transfereeProfileInfo.displayname,
                avatar_url: transfereeProfileInfo.avatar_url,
            },
            await_call: newCallId,
        } as MCallReplacesEvent;

        await transferTargetCall.sendVoipEvent(EventType.CallReplaces, bodyToTransferTarget);

        const bodyToTransferee = {
            replacement_id: genCallID(),
            target_user: {
                id: transferTargetCall.getOpponentMember().userId,
                display_name: targetProfileInfo.displayname,
                avatar_url: targetProfileInfo.avatar_url,
            },
            create_call: newCallId,
        } as MCallReplacesEvent;

        await this.sendVoipEvent(EventType.CallReplaces, bodyToTransferee);

        await this.terminate(CallParty.Local, CallErrorCode.Replaced, true);
        await transferTargetCall.terminate(CallParty.Local, CallErrorCode.Transfered, true);
    }

    private async terminate(hangupParty: CallParty, hangupReason: CallErrorCode, shouldEmit: boolean): Promise<void> {
        if (this.callHasEnded()) return;

        this.callStatsAtEnd = await this.collectCallStats();

        if (this.inviteTimeout) {
            clearTimeout(this.inviteTimeout);
            this.inviteTimeout = null;
        }
        if (this.callLengthInterval) {
            clearInterval(this.callLengthInterval);
            this.callLengthInterval = null;
        }

        // Order is important here: first we stopAllMedia() and only then we can deleteAllFeeds()
        // We don't stop media if the call was replaced as we want to re-use streams in the successor
        if (hangupReason !== CallErrorCode.Replaced) this.stopAllMedia();
        this.deleteAllFeeds();

        this.hangupParty = hangupParty;
        this.hangupReason = hangupReason;
        this.setState(CallState.Ended);
        if (this.peerConn && this.peerConn.signalingState !== 'closed') {
            this.peerConn.close();
        }
        if (shouldEmit) {
            this.emit(CallEvent.Hangup, this);
        }
    }

    private stopAllMedia(): void {
        logger.debug(!this.groupCallId ? "Stopping all media" : "Stopping all media except local feeds" );
        for (const feed of this.feeds) {
            if (
                feed.isLocal() &&
                feed.purpose === SDPStreamMetadataPurpose.Usermedia &&
                !this.groupCallId
            ) {
                this.client.getMediaHandler().stopUserMediaStream(feed.stream);
            } else if (
                feed.isLocal() &&
                feed.purpose === SDPStreamMetadataPurpose.Screenshare &&
                !this.groupCallId
            ) {
                this.client.getMediaHandler().stopScreensharingStream(feed.stream);
            } else if (!feed.isLocal() || !this.groupCallId) {
                for (const track of feed.stream.getTracks()) {
                    track.stop();
                }
            }
        }
    }

    private checkForErrorListener(): void {
        if (this.listeners("error").length === 0) {
            throw new Error(
                "You MUST attach an error listener using call.on('error', function() {})",
            );
        }
    }

    private async sendCandidateQueue(): Promise<void> {
        if (this.candidateSendQueue.length === 0) {
            return;
        }

        const candidates = this.candidateSendQueue;
        this.candidateSendQueue = [];
        ++this.candidateSendTries;
        const content = {
            candidates: candidates,
        };
        logger.debug("Attempting to send " + candidates.length + " candidates");
        try {
            await this.sendVoipEvent(EventType.CallCandidates, content);
            // reset our retry count if we have successfully sent our candidates
            // otherwise queueCandidate() will refuse to try to flush the queue
            this.candidateSendTries = 0;

            // Try to send candidates again just in case we received more candidates while sending.
            this.sendCandidateQueue();
        } catch (error) {
            // don't retry this event: we'll send another one later as we might
            // have more candidates by then.
            if (error.event) this.client.cancelPendingEvent(error.event);

            // put all the candidates we failed to send back in the queue
            this.candidateSendQueue.push(...candidates);

            if (this.candidateSendTries > 5) {
                logger.debug(
                    "Failed to send candidates on attempt " + this.candidateSendTries +
                    ". Giving up on this call.", error,
                );

                const code = CallErrorCode.SignallingFailed;
                const message = "Signalling failed";

                this.emit(CallEvent.Error, new CallError(code, message, error));
                this.hangup(code, false);

                return;
            }

            const delayMs = 500 * Math.pow(2, this.candidateSendTries);
            ++this.candidateSendTries;
            logger.debug("Failed to send candidates. Retrying in " + delayMs + "ms", error);
            setTimeout(() => {
                this.sendCandidateQueue();
            }, delayMs);
        }
    }

    /**
     * Place a call to this room.
     * @throws if you have not specified a listener for 'error' events.
     * @throws if have passed audio=false.
     */
    public async placeCall(audio: boolean, video: boolean): Promise<void> {
        if (!audio) {
            throw new Error("You CANNOT start a call without audio");
        }
        this.setState(CallState.WaitLocalMedia);

        try {
            const stream = await this.client.getMediaHandler().getUserMediaStream(audio, video);
            const callFeed = new CallFeed({
                client: this.client,
                roomId: this.roomId,
                userId: this.client.getUserId(),
                stream,
                purpose: SDPStreamMetadataPurpose.Usermedia,
                audioMuted: stream.getAudioTracks().length === 0,
                videoMuted: stream.getVideoTracks().length === 0,
            });
            await this.placeCallWithCallFeeds([callFeed]);
        } catch (e) {
            this.getUserMediaFailed(e);
            return;
        }
    }

    /**
     * Place a call to this room with call feed.
     * @param {CallFeed[]} callFeeds to use
     * @throws if you have not specified a listener for 'error' events.
     * @throws if have passed audio=false.
     */
    public async placeCallWithCallFeeds(callFeeds: CallFeed[], requestScreenshareFeed = false): Promise<void> {
        this.checkForErrorListener();
        this.direction = CallDirection.Outbound;

        // XXX Find a better way to do this
        this.client.callEventHandler.calls.set(this.callId, this);

        // make sure we have valid turn creds. Unless something's gone wrong, it should
        // poll and keep the credentials valid so this should be instant.
        const haveTurnCreds = await this.client.checkTurnServers();
        if (!haveTurnCreds) {
            logger.warn("Failed to get TURN credentials! Proceeding with call anyway...");
        }

        // create the peer connection now so it can be gathering candidates while we get user
        // media (assuming a candidate pool size is configured)
        this.peerConn = this.createPeerConnection();
        this.gotCallFeedsForInvite(callFeeds, requestScreenshareFeed);
    }

    private createPeerConnection(): RTCPeerConnection {
        const pc = new window.RTCPeerConnection({
            iceTransportPolicy: this.forceTURN ? 'relay' : undefined,
            iceServers: this.turnServers,
            iceCandidatePoolSize: this.client.iceCandidatePoolSize,
        });

        // 'connectionstatechange' would be better, but firefox doesn't implement that.
        pc.addEventListener('iceconnectionstatechange', this.onIceConnectionStateChanged);
        pc.addEventListener('signalingstatechange', this.onSignallingStateChanged);
        pc.addEventListener('icecandidate', this.gotLocalIceCandidate);
        pc.addEventListener('icegatheringstatechange', this.onIceGatheringStateChange);
        pc.addEventListener('track', this.onTrack);
        pc.addEventListener('negotiationneeded', this.onNegotiationNeeded);
        pc.addEventListener('datachannel', this.onDataChannel);

        return pc;
    }

    private partyIdMatches(msg: MCallBase): boolean {
        // They must either match or both be absent (in which case opponentPartyId will be null)
        // Also we ignore party IDs on the invite/offer if the version is 0, so we must do the same
        // here and use null if the version is 0 (woe betide any opponent sending messages in the
        // same call with different versions)
        const msgPartyId = msg.version === 0 ? null : msg.party_id || null;
        return msgPartyId === this.opponentPartyId;
    }

    // Commits to an opponent for the call
    // ev: An invite or answer event
    private chooseOpponent(ev: MatrixEvent): void {
        // I choo-choo-choose you
        const msg = ev.getContent<MCallInviteNegotiate | MCallAnswer>();

        logger.debug(`Choosing party ID ${msg.party_id} for call ID ${this.callId}`);

        this.opponentVersion = msg.version;
        if (this.opponentVersion === 0) {
            // set to null to indicate that we've chosen an opponent, but because
            // they're v0 they have no party ID (even if they sent one, we're ignoring it)
            this.opponentPartyId = null;
        } else {
            // set to their party ID, or if they're naughty and didn't send one despite
            // not being v0, set it to null to indicate we picked an opponent with no
            // party ID
            this.opponentPartyId = msg.party_id || null;
        }
        this.opponentCaps = msg.capabilities || {} as CallCapabilities;
        this.opponentMember = this.client.getRoom(this.roomId).getMember(ev.getSender());
    }

    private async addBufferedIceCandidates(): Promise<void> {
        const bufferedCandidates = this.remoteCandidateBuffer.get(this.opponentPartyId);
        if (bufferedCandidates) {
            logger.info(`Adding ${bufferedCandidates.length} buffered candidates for opponent ${this.opponentPartyId}`);
            await this.addIceCandidates(bufferedCandidates);
        }
        this.remoteCandidateBuffer = null;
    }

    private async addIceCandidates(candidates: RTCIceCandidate[]): Promise<void> {
        for (const candidate of candidates) {
            if (
                (candidate.sdpMid === null || candidate.sdpMid === undefined) &&
                (candidate.sdpMLineIndex === null || candidate.sdpMLineIndex === undefined)
            ) {
                logger.debug("Ignoring remote ICE candidate with no sdpMid or sdpMLineIndex");
                continue;
            }
            logger.debug(
                "Call " + this.callId + " got remote ICE " + candidate.sdpMid + " candidate: " + candidate.candidate,
            );
            try {
                await this.peerConn.addIceCandidate(candidate);
            } catch (err) {
                if (!this.ignoreOffer) {
                    logger.info("Failed to add remote ICE candidate", err);
                }
            }
        }
    }

    public get hasPeerConnection(): boolean {
        return Boolean(this.peerConn);
    }
}

export function setTracksEnabled(tracks: Array<MediaStreamTrack>, enabled: boolean): void {
    for (let i = 0; i < tracks.length; i++) {
        tracks[i].enabled = enabled;
    }
}

/**
 * DEPRECATED
 * Use client.createCall()
 *
 * Create a new Matrix call for the browser.
 * @param {MatrixClient} client The client instance to use.
 * @param {string} roomId The room the call is in.
 * @param {Object?} options DEPRECATED optional options map.
 * @param {boolean} options.forceTURN DEPRECATED whether relay through TURN should be
 * forced. This option is deprecated - use opts.forceTURN when creating the matrix client
 * since it's only possible to set this option on outbound calls.
 * @return {MatrixCall} the call or null if the browser doesn't support calling.
 */
export function createNewMatrixCall(client: any, roomId: string, options?: CallOpts): MatrixCall {
    // typeof prevents Node from erroring on an undefined reference
    if (typeof(window) === 'undefined' || typeof(document) === 'undefined') {
        // NB. We don't log here as apps try to create a call object as a test for
        // whether calls are supported, so we shouldn't fill the logs up.
        return null;
    }

    // Firefox throws on so little as accessing the RTCPeerConnection when operating in
    // a secure mode. There's some information at https://bugzilla.mozilla.org/show_bug.cgi?id=1542616
    // though the concern is that the browser throwing a SecurityError will brick the
    // client creation process.
    try {
        const supported = Boolean(
            window.RTCPeerConnection || window.RTCSessionDescription ||
            window.RTCIceCandidate || navigator.mediaDevices,
        );
        if (!supported) {
            // Adds a lot of noise to test runs, so disable logging there.
            if (process.env.NODE_ENV !== "test") {
                logger.error("WebRTC is not supported in this browser / environment");
            }
            return null;
        }
    } catch (e) {
        logger.error("Exception thrown when trying to access WebRTC", e);
        return null;
    }

    const optionsForceTURN = options ? options.forceTURN : false;

    const opts: CallOpts = {
        client: client,
        roomId: roomId,
        invitee: options?.invitee,
        turnServers: client.getTurnServers(),
        // call level options
        forceTURN: client.forceTURN || optionsForceTURN,
        opponentDeviceId: options?.opponentDeviceId,
        groupCallId: options?.groupCallId,
    };
    const call = new MatrixCall(opts);

    client.reEmitter.reEmit(call, Object.values(CallEvent));

    return call;
}<|MERGE_RESOLUTION|>--- conflicted
+++ resolved
@@ -228,7 +228,7 @@
 /** The length of time a call can be ringing for. */
 const CALL_TIMEOUT_MS = 60000;
 
-const isSafari = /^((?!chrome|android).)*safari/i.test(navigator.userAgent);
+// const isSafari = /^((?!chrome|android).)*safari/i.test(navigator.userAgent);
 
 export class CallError extends Error {
     code: string;
@@ -1393,7 +1393,6 @@
         // we can get around this by calling MediaStream.clone(), however inbound
         // calls seem to still be broken unless we getUserMedia again and replace
         // all MediaStreams using sender.replaceTrack
-<<<<<<< HEAD
         // if (isSafari) {
         //     await new Promise(resolve => {
         //         setTimeout(resolve, 200);
@@ -1405,19 +1404,6 @@
 
         //     await this.client.getMediaHandler().updateLocalUsermediaStreams();
         // }
-=======
-        if (isSafari) {
-            await new Promise(resolve => {
-                setTimeout(resolve, 2000);
-            });
-
-            if (this.state === CallState.Ended) {
-                return;
-            }
-
-            await this.client.getMediaHandler().updateLocalUsermediaStreams();
-        }
->>>>>>> 4b87907b
     }
 
     /**
