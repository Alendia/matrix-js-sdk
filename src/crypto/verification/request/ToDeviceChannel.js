/*
Copyright 2018 New Vector Ltd
Copyright 2019 The Matrix.org Foundation C.I.C.

Licensed under the Apache License, Version 2.0 (the "License");
you may not use this file except in compliance with the License.
You may obtain a copy of the License at

    http://www.apache.org/licenses/LICENSE-2.0

Unless required by applicable law or agreed to in writing, software
distributed under the License is distributed on an "AS IS" BASIS,
WITHOUT WARRANTIES OR CONDITIONS OF ANY KIND, either express or implied.
See the License for the specific language governing permissions and
limitations under the License.
*/

import {randomString} from '../../../randomstring';
import {logger} from '../../../logger';
import {
    CANCEL_TYPE,
    PHASE_STARTED,
    PHASE_READY,
    REQUEST_TYPE,
    READY_TYPE,
    START_TYPE,
    VerificationRequest,
} from "./VerificationRequest";
import {errorFromEvent, newUnexpectedMessageError} from "../Error";

<<<<<<< HEAD
import {
    newUnexpectedMessageError,
    errorFromEvent,
} from "../Error";

const MatrixEvent = require("../../../models/event").MatrixEvent;


=======
>>>>>>> 8217c0f0
/**
 * A key verification channel that sends verification events over to_device messages.
 * Generates its own transaction ids.
 */
export class ToDeviceChannel {
    // userId and devices of user we're about to verify
    constructor(client, userId, devices, transactionId = null, deviceId = null) {
        this._client = client;
        this.userId = userId;
        this._devices = devices;
        this.transactionId = transactionId;
        this._deviceId = deviceId;
    }

    static getEventType(event) {
        return event.getType();
    }

    /**
     * Extract the transaction id used by a given key verification event, if any
     * @param {MatrixEvent} event the event
     * @returns {string} the transaction id
     */
    static getTransactionId(event) {
        const content = event.getContent();
        return content && content.transaction_id;
    }

    /**
     * Checks whether the given event type should be allowed to initiate a new VerificationRequest over this channel
     * @param {string} type the event type to check
     * @returns {bool} boolean flag
     */
    static canCreateRequest(type) {
        return type === REQUEST_TYPE || type === START_TYPE;
    }

    /**
     * Checks whether this event is a well-formed key verification event.
     * This only does checks that don't rely on the current state of a potentially already channel
     * so we can prevent channels being created by invalid events.
     * `handleEvent` can do more checks and choose to ignore invalid events.
     * @param {MatrixEvent} event the event to validate
     * @param {MatrixClient} client the client to get the current user and device id from
     * @returns {bool} whether the event is valid and should be passed to handleEvent
     */
    static validateEvent(event, client) {
        if (event.isCancelled()) {
            logger.warn("Ignoring flagged verification request from "
                 + event.getSender());
            return false;
        }
        const content = event.getContent();
        if (!content) {
            logger.warn("ToDeviceChannel.validateEvent: invalid: no content");
            return false;
        }

        if (!content.transaction_id) {
            logger.warn("ToDeviceChannel.validateEvent: invalid: no transaction_id");
            return false;
        }

        const type = event.getType();

        if (type === REQUEST_TYPE) {
            if (!Number.isFinite(content.timestamp)) {
                logger.warn("ToDeviceChannel.validateEvent: invalid: no timestamp");
                return false;
            }
            if (event.getSender() === client.getUserId() &&
                    content.from_device == client.getDeviceId()
            ) {
                // ignore requests from ourselves, because it doesn't make sense for a
                // device to verify itself
                logger.warn("ToDeviceChannel.validateEvent: invalid: from own device");
                return false;
            }
        }

        return VerificationRequest.validateEvent(type, event, client);
    }

    /**
     * @param {MatrixEvent} event the event to get the timestamp of
     * @return {number} the timestamp when the event was sent
     */
    getTimestamp(event) {
        const content = event.getContent();
        return content && content.timestamp;
    }

    /**
     * Changes the state of the channel, request, and verifier in response to a key verification event.
     * @param {MatrixEvent} event to handle
     * @param {VerificationRequest} request the request to forward handling to
     * @param {bool} isLiveEvent whether this is an even received through sync or not
     * @returns {Promise} a promise that resolves when any requests as an anwser to the passed-in event are sent.
     */
    async handleEvent(event, request, isLiveEvent) {
        const type = event.getType();
        const content = event.getContent();
        if (type === REQUEST_TYPE || type === START_TYPE) {
            if (!this.transactionId) {
                this.transactionId = content.transaction_id;
            }
            const deviceId = content.from_device;
            // adopt deviceId if not set before and valid
            if (!this._deviceId && this._devices.includes(deviceId)) {
                this._deviceId = deviceId;
            }
            // if no device id or different from addopted one, cancel with sender
            if (!this._deviceId || this._deviceId !== deviceId) {
                // also check that message came from the device we sent the request to earlier on
                // and do send a cancel message to that device
                // (but don't cancel the request for the device we should be talking to)
                const cancelContent =
                    this.completeContent(errorFromEvent(newUnexpectedMessageError()));
                return this._sendToDevices(CANCEL_TYPE, cancelContent, [deviceId]);
            }
        }
        const wasStarted = request.phase === PHASE_STARTED ||
                           request.phase === PHASE_READY;

        await request.handleEvent(event.getType(), event, isLiveEvent, false);

        const isStarted = request.phase === PHASE_STARTED ||
                          request.phase === PHASE_READY;

        const isAcceptingEvent = type === START_TYPE || type === READY_TYPE;
        // the request has picked a ready or start event, tell the other devices about it
        if (isAcceptingEvent && !wasStarted && isStarted && this._deviceId) {
            const nonChosenDevices = this._devices.filter(d => d !== this._deviceId);
            if (nonChosenDevices.length) {
                const message = this.completeContent({
                    code: "m.accepted",
                    reason: "Verification request accepted by another device",
                });
                await this._sendToDevices(CANCEL_TYPE, message, nonChosenDevices);
            }
        }
    }

    /**
     * See {InRoomChannel.completedContentFromEvent} why this is needed.
     * @param {MatrixEvent} event the received event
     * @returns {Object} the content object
     */
    completedContentFromEvent(event) {
        return event.getContent();
    }

    /**
     * Add all the fields to content needed for sending it over this channel.
     * This is public so verification methods (SAS uses this) can get the exact
     * content that will be sent independent of the used channel,
     * as they need to calculate the hash of it.
     * @param {string} type the event type
     * @param {object} content the (incomplete) content
     * @returns {object} the complete content, as it will be sent.
     */
    completeContent(type, content) {
        // make a copy
        content = Object.assign({}, content);
        if (this.transactionId) {
            content.transaction_id = this.transactionId;
        }
        if (type === REQUEST_TYPE || type === READY_TYPE || type === START_TYPE) {
            content.from_device = this._client.getDeviceId();
        }
        if (type === REQUEST_TYPE) {
            content.timestamp = Date.now();
        }
        return content;
    }

    /**
     * Send an event over the channel with the content not having gone through `completeContent`.
     * @param {string} type the event type
     * @param {object} uncompletedContent the (incomplete) content
     * @returns {Promise} the promise of the request
     */
    send(type, uncompletedContent = {}) {
        // create transaction id when sending request
        if ((type === REQUEST_TYPE || type === START_TYPE) && !this.transactionId) {
            this.transactionId = ToDeviceChannel.makeTransactionId();
        }
        const content = this.completeContent(type, uncompletedContent);
        return this.sendCompleted(type, content);
    }

    /**
     * Send an event over the channel with the content having gone through `completeContent` already.
     * @param {string} type the event type
     * @param {object} content
     * @returns {Promise} the promise of the request
     */
    async sendCompleted(type, content) {
        let result;
        if (type === REQUEST_TYPE) {
            result = await this._sendToDevices(type, content, this._devices);
        } else {
            result = await this._sendToDevices(type, content, [this._deviceId]);
        }
        // the VerificationRequest state machine requires remote echos of the event
        // the client sends itself, so we fake this for to_device messages
        const remoteEchoEvent = new MatrixEvent({
            sender: this._client.getUserId(),
            content,
            type,
        });
        await this._request.handleEvent(
            type,
            remoteEchoEvent,
            /*isLiveEvent=*/true,
            /*isRemoteEcho=*/true,
        );
        return result;
    }

    _sendToDevices(type, content, devices) {
        if (devices.length) {
            const msgMap = {};
            for (const deviceId of devices) {
                msgMap[deviceId] = content;
            }

            return this._client.sendToDevice(type, {[this.userId]: msgMap});
        } else {
            return Promise.resolve();
        }
    }

    /**
     * Allow Crypto module to create and know the transaction id before the .start event gets sent.
     * @returns {string} the transaction id
     */
    static makeTransactionId() {
        return randomString(32);
    }
}


export class ToDeviceRequests {
    constructor() {
        this._requestsByUserId = new Map();
    }

    getRequest(event) {
        return this.getRequestBySenderAndTxnId(
            event.getSender(),
            ToDeviceChannel.getTransactionId(event),
        );
    }

    getRequestBySenderAndTxnId(sender, txnId) {
        const requestsByTxnId = this._requestsByUserId.get(sender);
        if (requestsByTxnId) {
            return requestsByTxnId.get(txnId);
        }
    }

    setRequest(event, request) {
        this.setRequestBySenderAndTxnId(
            event.getSender(),
            ToDeviceChannel.getTransactionId(event),
            request,
        );
    }

    setRequestByChannel(channel, request) {
        this.setRequestBySenderAndTxnId(channel.userId, channel.transactionId, request);
    }

    setRequestBySenderAndTxnId(sender, txnId, request) {
        let requestsByTxnId = this._requestsByUserId.get(sender);
        if (!requestsByTxnId) {
            requestsByTxnId = new Map();
            this._requestsByUserId.set(sender, requestsByTxnId);
        }
        requestsByTxnId.set(txnId, request);
    }

    removeRequest(event) {
        const userId = event.getSender();
        const requestsByTxnId = this._requestsByUserId.get(userId);
        if (requestsByTxnId) {
            requestsByTxnId.delete(ToDeviceChannel.getTransactionId(event));
            if (requestsByTxnId.size === 0) {
                this._requestsByUserId.delete(userId);
            }
        }
    }
}<|MERGE_RESOLUTION|>--- conflicted
+++ resolved
@@ -27,18 +27,8 @@
     VerificationRequest,
 } from "./VerificationRequest";
 import {errorFromEvent, newUnexpectedMessageError} from "../Error";
-
-<<<<<<< HEAD
-import {
-    newUnexpectedMessageError,
-    errorFromEvent,
-} from "../Error";
-
-const MatrixEvent = require("../../../models/event").MatrixEvent;
-
-
-=======
->>>>>>> 8217c0f0
+import {MatrixEvent} from "../../../models/event";
+
 /**
  * A key verification channel that sends verification events over to_device messages.
  * Generates its own transaction ids.
