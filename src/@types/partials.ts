--- conflicted
+++ resolved
@@ -40,7 +40,13 @@
 
 export type ResizeMethod = "crop" | "scale";
 
-<<<<<<< HEAD
+// TODO move to http-api after TSification
+export interface IAbortablePromise<T> extends Promise<T> {
+    abort(): void;
+}
+
+export type IdServerUnbindResult = "no-support" | "success";
+
 // Knock and private are reserved keywords which are not yet implemented.
 export enum JoinRule {
     Public = "public",
@@ -67,12 +73,4 @@
     Joined = "joined",
     Shared = "shared",
     WorldReadable = "world_readable",
-}
-=======
-// TODO move to http-api after TSification
-export interface IAbortablePromise<T> extends Promise<T> {
-    abort(): void;
-}
-
-export type IdServerUnbindResult = "no-support" | "success";
->>>>>>> 0601f982
+}